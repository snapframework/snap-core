name:           snap-core
<<<<<<< HEAD
version:        1.0.0.0
=======
version:        0.10.0.0
>>>>>>> 711346b4
synopsis:       Snap: A Haskell Web Framework (core interfaces and types)

description:
  Snap is a simple and fast web development framework and server written in
  Haskell. For more information or to download the latest version, you can
  visit the Snap project website at <http://snapframework.com/>.
  .
  This library contains the core definitions and types for the Snap framework,
  including:
  .
    1. Primitive types and functions for HTTP (requests, responses, cookies,
       post/query parameters, etc)
  .
    2. A monad for programming web handlers called \"Snap\", which allows:
  .
       * Stateful access to the HTTP request and response objects
  .
       * Monadic failure (i.e. MonadPlus/Alternative instances) for declining
         to handle requests and chaining handlers together
  .
       * Early termination of the computation if you know early what you want
         to return and want to prevent further monadic processing
  .
  /Quick start/: The 'Snap' monad and HTTP definitions are in "Snap.Core".

license:        BSD3
license-file:   LICENSE
author:         Snap Framework Authors (see CONTRIBUTORS)
maintainer:     snap@snapframework.com
build-type:     Simple
cabal-version:  >= 1.8
homepage:       http://snapframework.com/
category:       Web, Snap

extra-source-files:
  test/suite/TestSuite.hs,
  cbits/timefuncs.c,
  CONTRIBUTORS,
  extra/haddock.css,
  extra/hscolour.css,
  extra/logo.gif,
  haddock.sh,
  LICENSE,
  README.md,
  README.SNAP.md,
  Setup.hs,
  test/data/fileServe/foo.bin,
  test/data/fileServe/foo.bin.bin.bin,
  test/data/fileServe/foo.html,
  test/data/fileServe/foo.txt,
  test/data/fileServe/mydir1/index.txt,
  test/data/fileServe/mydir2/foo.txt,
  test/data/fileServe/mydir3/altindex.html,
  test/runTestsAndCoverage.sh,
  test/snap-core-testsuite.cabal,
  test/suite/Snap/Core/Tests.hs,
  test/suite/Snap/Internal/Http/Types/Tests.hs,
  test/suite/Snap/Internal/Parsing/Tests.hs,
  test/suite/Snap/Internal/Routing/Tests.hs,
  test/suite/Snap/Test/Common.hs,
  test/suite/Snap/Types/Headers/Tests.hs,
  test/suite/Snap/Util/FileServe/Tests.hs,
  test/suite/Snap/Util/FileUploads/Tests.hs,
  test/suite/Snap/Util/GZip/Tests.hs,
  test/suite/Snap/Util/Proxy/Tests.hs

Flag portable
  Description: Compile in cross-platform mode. No platform-specific code or
               optimizations such as C routines will be used.
  Default: False


Flag debug
  Description: Enable debug logging code. With this flag, Snap will
               test the DEBUG environment variable to decide whether to do
               logging, and this introduces a tiny amount of overhead
               (a call into a function pointer) because the calls to 'debug'
               cannot be inlined.

  Default: False


Library
  hs-source-dirs: src

  if !flag(debug)
    cpp-options: -DNODEBUG

  if flag(portable) || os(windows)
    cpp-options: -DPORTABLE
    build-depends: old-locale >= 1 && <2
  else
    c-sources: cbits/timefuncs.c
    include-dirs: cbits
    build-depends: unix >= 2.4 && <3.0

  exposed-modules:
    Snap.Core,
    Snap.Internal.Debug,
    Snap.Internal.Http.Types,
    Snap.Internal.Parsing,
    Snap.Test,
    Snap.Types.Headers,
    Snap.Util.FileServe,
    Snap.Util.FileUploads,
    Snap.Util.GZip,
    Snap.Util.Proxy

  other-modules:
    Snap.Internal.Instances,
    Snap.Internal.Routing,
    Snap.Internal.Types,
    Snap.Internal.Test.RequestBuilder,
    Snap.Internal.Test.Assertions,
    Snap.Internal.Util.FileServe


  build-depends:
<<<<<<< HEAD
    attoparsec                >= 0.10    && < 0.11,
=======
    attoparsec                >= 0.10    && < 0.12,
    attoparsec-enumerator     >= 0.3     && < 0.4,
>>>>>>> 711346b4
    base                      >= 4       && < 5,
    blaze-builder             >= 0.2.1.4 && < 0.4,
    bytestring                >= 0.9     && < 0.11,
    case-insensitive          >= 1.1     && < 1.2,
    containers                >= 0.3     && < 1.0,
    deepseq                   >= 1.1     && < 1.4,
    directory                 >= 1       && < 2,
    filepath                  >= 1.1     && < 2.0,
    hashable                  (>= 1.1     && < 1.2) || (>= 1.2.1 && <1.3),
    HUnit                     >= 1.2     && < 2,
    lifted-base               >= 0.1     && < 0.3,
    io-streams                >= 1.1     && < 1.2,
    monad-control             >= 0.3     && < 0.4,
    mtl                       >= 2.0     && < 2.2,
    random                    >= 1       && < 2,
    readable                  >= 0.1     && < 0.2,
    regex-posix               >= 0.95    && < 1,
    text                      >= 0.11    && < 1.2,
    time                      >= 1.0     && < 1.5,
    transformers              >= 0.3     && < 0.4,
    transformers-base         >= 0.4     && < 0.5,
    unix-compat               >= 0.3     && < 0.5,
    unordered-containers      >= 0.1.4.3 && < 0.3,
    vector                    >= 0.6     && < 0.11

  extensions:
    BangPatterns,
    CPP,
    DeriveDataTypeable,
    EmptyDataDecls,
    ExistentialQuantification,
    FlexibleContexts,
    FlexibleInstances,
    ForeignFunctionInterface,
    GeneralizedNewtypeDeriving,
    MultiParamTypeClasses,
    OverloadedStrings,
    OverloadedStrings,
    PackageImports,
    Rank2Types,
    ScopedTypeVariables,
    TypeSynonymInstances

  ghc-prof-options: -prof -auto

  if impl(ghc >= 6.12.0)
    ghc-options: -Wall -fwarn-tabs -O2 -fno-warn-unused-do-bind
  else
    ghc-options: -Wall -fwarn-tabs -O2

source-repository head
  type:     git
  location: git://github.com/snapframework/snap-core.git<|MERGE_RESOLUTION|>--- conflicted
+++ resolved
@@ -1,9 +1,5 @@
 name:           snap-core
-<<<<<<< HEAD
 version:        1.0.0.0
-=======
-version:        0.10.0.0
->>>>>>> 711346b4
 synopsis:       Snap: A Haskell Web Framework (core interfaces and types)
 
 description:
@@ -122,12 +118,8 @@
 
 
   build-depends:
-<<<<<<< HEAD
-    attoparsec                >= 0.10    && < 0.11,
-=======
     attoparsec                >= 0.10    && < 0.12,
     attoparsec-enumerator     >= 0.3     && < 0.4,
->>>>>>> 711346b4
     base                      >= 4       && < 5,
     blaze-builder             >= 0.2.1.4 && < 0.4,
     bytestring                >= 0.9     && < 0.11,
