name:           snap-core
<<<<<<< HEAD
version:        0.10.0
=======
version:        0.9.4.1
>>>>>>> e5d3fcbf
synopsis:       Snap: A Haskell Web Framework (core interfaces and types)

description:
  Snap is a simple and fast web development framework and server written in
  Haskell. For more information or to download the latest version, you can
  visit the Snap project website at <http://snapframework.com/>.
  .
  This library contains the core definitions and types for the Snap framework,
  including:
  .
    1. Primitive types and functions for HTTP (requests, responses, cookies,
       post/query parameters, etc)
  .
    2. Type aliases and helper functions for Iteratee I/O
  .
    3. A monad for programming web handlers called \"Snap\", which allows:
  .
       * Stateful access to the HTTP request and response objects
  .
       * Monadic failure (i.e. MonadPlus/Alternative instances) for declining
         to handle requests and chaining handlers together
  .
       * Early termination of the computation if you know early what you want
         to return and want to prevent further monadic processing
  .
  /Quick start/: The 'Snap' monad and HTTP definitions are in "Snap.Core",
  some iteratee utilities are in "Snap.Iteratee".

license:        BSD3
license-file:   LICENSE
author:         James Sanders, Shu-yu Guo, Gregory Collins, Doug Beardsley
maintainer:     snap@snapframework.com
build-type:     Simple
cabal-version:  >= 1.6
homepage:       http://snapframework.com/
category:       Web, Snap

extra-source-files:
  test/suite/TestSuite.hs,
  cbits/timefuncs.c,
  CONTRIBUTORS,
  extra/haddock.css,
  extra/hscolour.css,
  extra/logo.gif,
  haddock.sh,
  LICENSE,
  README.md,
  README.SNAP.md,
  Setup.hs,
  test/data/fileServe/foo.bin,
  test/data/fileServe/foo.bin.bin.bin,
  test/data/fileServe/foo.html,
  test/data/fileServe/foo.txt,
  test/data/fileServe/mydir1/index.txt,
  test/data/fileServe/mydir2/foo.txt,
  test/data/fileServe/mydir3/altindex.html,
  test/runTestsAndCoverage.sh,
  test/snap-core-testsuite.cabal,
  test/suite/Snap/Core/Tests.hs,
  test/suite/Snap/Internal/Http/Types/Tests.hs,
  test/suite/Snap/Internal/Parsing/Tests.hs,
  test/suite/Snap/Internal/Routing/Tests.hs,
  test/suite/Snap/Iteratee/Tests.hs,
  test/suite/Snap/Test/Common.hs,
  test/suite/Snap/Util/FileServe/Tests.hs,
  test/suite/Snap/Util/FileUploads/Tests.hs,
  test/suite/Snap/Util/GZip/Tests.hs,
  test/suite/Snap/Util/Proxy/Tests.hs

Flag portable
  Description: Compile in cross-platform mode. No platform-specific code or
               optimizations such as C routines will be used.
  Default: False


Flag debug
  Description: Enable debug logging code. With this flag, Snap will
               test the DEBUG environment variable to decide whether to do
               logging, and this introduces a tiny amount of overhead
               (a call into a function pointer) because the calls to 'debug'
               cannot be inlined.

  Default: False


Library
  hs-source-dirs: src

  if !flag(debug)
    cpp-options: -DNODEBUG

  if flag(portable) || os(windows)
    cpp-options: -DPORTABLE
    build-depends: old-locale >= 1 && <2
  else
    c-sources: cbits/timefuncs.c
    include-dirs: cbits
    build-depends: bytestring-mmap >= 0.2.2 && <0.3,
                   unix >= 2.4 && <3.0
    cpp-options: -DUSE_UNIX

  exposed-modules:
    Snap.Core,
    Snap.Types,
    Snap.Iteratee,
    Snap.Internal.Debug,
    Snap.Internal.Exceptions,
    Snap.Internal.Http.Types,
    Snap.Internal.Iteratee.Debug,
    Snap.Internal.Parsing,
    Snap.Test,
    Snap.Types.Headers,
    Snap.Util.FileServe,
    Snap.Util.FileUploads,
    Snap.Util.GZip,
    Snap.Util.Proxy,
    Snap.Util.Readable

  other-modules:
    Snap.Internal.Instances,
    Snap.Internal.Iteratee.BoyerMooreHorspool,
    Snap.Internal.Parsing.FastSet,
    Snap.Internal.Routing,
    Snap.Internal.Types,
    Snap.Internal.Test.RequestBuilder,
    Snap.Internal.Test.Assertions


  build-depends:
    attoparsec                >= 0.10    && < 0.11,
    attoparsec-enumerator     >= 0.3     && < 0.4,
    base                      >= 4       && < 5,
    blaze-builder             >= 0.2.1.4 && < 0.4,
    blaze-builder-enumerator  >= 0.2     && < 0.3,
    bytestring                >= 0.9     && < 0.11,
    case-insensitive          >= 0.3     && < 1.2,
    containers                >= 0.3     && < 1.0,
    deepseq                   >= 1.1     && < 1.4,
    directory                 >= 1       && < 2,
    enumerator                >= 0.4.15  && < 0.5,
    filepath                  >= 1.1     && < 2.0,
    -- Blacklist bad versions of hashable
    hashable                  >= 1.1     && < 1.2,
    HUnit                     >= 1.2     && < 2,
    MonadCatchIO-transformers >= 0.2.1   && < 0.4,
    mtl                       >= 2.0     && < 2.2,
    random                    >= 1       && < 2,
    regex-posix               >= 0.95    && < 1,
    text                      >= 0.11    && < 0.12,
    time                      >= 1.0     && < 1.5,
    unix-compat               >= 0.2     && < 0.5,
    unordered-containers      >= 0.1.4.3 && < 0.3,
    vector                    >= 0.6     && < 0.11,
    zlib-enum                 >= 0.2.1   && < 0.3

  extensions:
    BangPatterns,
    CPP,
    DeriveDataTypeable,
    EmptyDataDecls,
    ExistentialQuantification,
    FlexibleContexts,
    FlexibleInstances,
    ForeignFunctionInterface,
    GeneralizedNewtypeDeriving,
    MultiParamTypeClasses,
    OverloadedStrings,
    OverloadedStrings,
    PackageImports,
    Rank2Types,
    ScopedTypeVariables,
    TypeSynonymInstances

  ghc-prof-options: -prof -auto-all

  if impl(ghc >= 6.12.0)
    ghc-options: -Wall -fwarn-tabs -funbox-strict-fields -O2
                 -fno-warn-unused-do-bind
  else
    ghc-options: -Wall -fwarn-tabs -funbox-strict-fields -O2

source-repository head
  type:     git
  location: git://github.com/snapframework/snap-core.git<|MERGE_RESOLUTION|>--- conflicted
+++ resolved
@@ -1,9 +1,5 @@
 name:           snap-core
-<<<<<<< HEAD
 version:        0.10.0
-=======
-version:        0.9.4.1
->>>>>>> e5d3fcbf
 synopsis:       Snap: A Haskell Web Framework (core interfaces and types)
 
 description:
