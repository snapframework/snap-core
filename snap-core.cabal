--- conflicted
+++ resolved
@@ -1,9 +1,5 @@
 name:           snap-core
-<<<<<<< HEAD
 version:        0.4.0
-=======
-version:        0.3.2
->>>>>>> 4672af40
 synopsis:       Snap: A Haskell Web Framework (Core)
 
 description:
