name:           snap-core
<<<<<<< HEAD
version:        0.6.0
=======
version:        0.5.4
>>>>>>> 7c9ffa47
synopsis:       Snap: A Haskell Web Framework (Core)

description:
  Snap is a simple and fast web development framework and server written in
  Haskell. For more information or to download the latest version, you can
  visit the Snap project website at <http://snapframework.com/>.
  .
  This library contains the core definitions and types for the Snap framework,
  including:
  .
    1. Primitive types and functions for HTTP (requests, responses, cookies,
       post/query parameters, etc)
  .
    2. Type aliases and helper functions for Iteratee I/O
  .
    3. A monad for programming web handlers called \"Snap\", inspired by
       happstack's (<http://happstack.com/index.html>), which allows:
  .
       * Stateful access to the HTTP request and response objects
  .
       * Monadic failure (i.e. MonadPlus/Alternative instances) for declining
         to handle requests and chaining handlers together
  .
       * Early termination of the computation if you know early what you want
         to return and want to prevent further monadic processing
  .
  /Quick start/: The 'Snap' monad and HTTP definitions are in "Snap.Core",
  some iteratee utilities are in "Snap.Iteratee".
  .
  Higher-level facilities for building web applications (like user/session
  management, component interfaces, data modeling, etc.) are planned but not
  yet implemented, so this release will mostly be of interest for those who:
  .
  * need a fast and minimal HTTP API at roughly the same level of abstraction
    as Java servlets, or
  .
  * are interested in contributing to the Snap Framework project.

license:        BSD3
license-file:   LICENSE
author:         James Sanders, Shu-yu Guo, Gregory Collins, Doug Beardsley
maintainer:     snap@snapframework.com
build-type:     Simple
cabal-version:  >= 1.6
homepage:       http://snapframework.com/
category:       Web

extra-source-files:
  test/suite/TestSuite.hs,
  cbits/timefuncs.c,
  CONTRIBUTORS,
  extra/haddock.css,
  extra/hscolour.css,
  extra/logo.gif,
  haddock.sh,
  LICENSE,
  README.md,
  README.SNAP.md,
  Setup.hs,
  test/data/fileServe/foo.bin,
  test/data/fileServe/foo.bin.bin.bin,
  test/data/fileServe/foo.html,
  test/data/fileServe/foo.txt,
  test/data/fileServe/mydir1/index.txt,
  test/data/fileServe/mydir2/foo.txt,
  test/data/fileServe/mydir3/altindex.html,
  test/runTestsAndCoverage.sh,
  test/snap-core-testsuite.cabal,
  test/suite/Snap/Core/Tests.hs,
  test/suite/Snap/Internal/Http/Types/Tests.hs,
  test/suite/Snap/Internal/Parsing/Tests.hs,
  test/suite/Snap/Internal/Routing/Tests.hs,
  test/suite/Snap/Iteratee/Tests.hs,
  test/suite/Snap/Test/Common.hs,
  test/suite/Snap/Util/FileServe/Tests.hs,
  test/suite/Snap/Util/FileUploads/Tests.hs,
  test/suite/Snap/Util/GZip/Tests.hs


Flag portable
  Description: Compile in cross-platform mode. No platform-specific code or
               optimizations such as C routines will be used.
  Default: False


Flag debug
  Description: Enable debug logging code. With this flag, Snap will
               test the DEBUG environment variable to decide whether to do
               logging, and this introduces a tiny amount of overhead
               (a call into a function pointer) because the calls to 'debug'
               cannot be inlined.
               
  Default: False


Library
  hs-source-dirs: src

  if !flag(debug)
    cpp-options: -DNODEBUG

  if flag(portable) || os(windows)
    cpp-options: -DPORTABLE
  else
    c-sources: cbits/timefuncs.c
    include-dirs: cbits
    build-depends: bytestring-mmap >= 0.2.2 && <0.3,
<<<<<<< HEAD
                   regex-posix <= 0.94.4
=======
                   unix >= 2.4 && <3.0
    cpp-options: -DUSE_UNIX
>>>>>>> 7c9ffa47

  exposed-modules:
    Snap.Core,
    Snap.Types,
    Snap.Iteratee,
    Snap.Internal.Debug,
    Snap.Internal.Http.Types,
    Snap.Internal.Iteratee.Debug,
    Snap.Internal.Parsing,
    Snap.Test,
    Snap.Types.Headers,
    Snap.Util.FileServe,
    Snap.Util.FileUploads,
    Snap.Util.GZip,
    Snap.Util.Readable

  other-modules:
    Snap.Internal.Instances,
    Snap.Internal.Iteratee.BoyerMooreHorspool,
    Snap.Internal.Routing,
    Snap.Internal.Types,
    Snap.Internal.Test.RequestBuilder,
    Snap.Internal.Test.Assertions


  build-depends:
    attoparsec >= 0.8.0.2 && < 0.10,
    attoparsec-enumerator >= 0.2.0.3,
    base >= 4.3 && < 5,
    base16-bytestring <= 0.1.1.1,
    blaze-builder >= 0.2.1.4 && <0.4,
    bytestring,
    bytestring-nums,
    case-insensitive >= 0.3 && < 0.4,
    containers,
    deepseq >= 1.1 && <1.2,
    directory,
    dlist >= 0.5 && < 0.6,
    enumerator >= 0.4.13.1 && < 0.5,
    filepath,
    HUnit >= 1.2 && < 2,
    MonadCatchIO-transformers >= 0.2.1 && < 0.3,
    mtl == 2.0.*,
    mwc-random >= 0.10 && <0.11,
    old-locale,
    old-time,
    text >= 0.11 && <0.12,
    time >= 1.0 && < 1.4,
    transformers == 0.2.*,
    unix-compat == 0.2.*,
    vector >= 0.6 && <0.8,
    zlib

  ghc-prof-options: -prof -auto-all

  if impl(ghc >= 6.12.0)
    ghc-options: -Wall -fwarn-tabs -funbox-strict-fields -O2
                 -fno-warn-unused-do-bind
  else
    ghc-options: -Wall -fwarn-tabs -funbox-strict-fields -O2

source-repository head
  type:     git
  location: http://git.snapframework.com/snap-core.git<|MERGE_RESOLUTION|>--- conflicted
+++ resolved
@@ -1,9 +1,5 @@
 name:           snap-core
-<<<<<<< HEAD
 version:        0.6.0
-=======
-version:        0.5.4
->>>>>>> 7c9ffa47
 synopsis:       Snap: A Haskell Web Framework (Core)
 
 description:
@@ -111,12 +107,9 @@
     c-sources: cbits/timefuncs.c
     include-dirs: cbits
     build-depends: bytestring-mmap >= 0.2.2 && <0.3,
-<<<<<<< HEAD
-                   regex-posix <= 0.94.4
-=======
+                   regex-posix <= 0.94.4,
                    unix >= 2.4 && <3.0
     cpp-options: -DUSE_UNIX
->>>>>>> 7c9ffa47
 
   exposed-modules:
     Snap.Core,
