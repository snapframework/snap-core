--- conflicted
+++ resolved
@@ -1,9 +1,5 @@
 name:           snap-core
-<<<<<<< HEAD
 version:        0.6.0
-=======
-version:        0.5.3.1
->>>>>>> 2751f487
 synopsis:       Snap: A Haskell Web Framework (Core)
 
 description:
@@ -140,12 +136,8 @@
   build-depends:
     attoparsec >= 0.8.0.2 && < 0.10,
     attoparsec-enumerator >= 0.2.0.3,
-<<<<<<< HEAD
-    base >= 4 && < 5,
+    base >= 4.3 && < 5,
     base16-bytestring <= 0.1.1.1,
-=======
-    base >= 4.3 && < 5,
->>>>>>> 2751f487
     blaze-builder >= 0.2.1.4 && <0.4,
     bytestring,
     bytestring-nums,
