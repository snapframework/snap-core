--- conflicted
+++ resolved
@@ -122,11 +122,7 @@
     base                      >= 4       && < 5,
     blaze-builder             >= 0.2.1.4 && < 0.4,
     bytestring                >= 0.9     && < 0.11,
-<<<<<<< HEAD
-    case-insensitive          >= 1.0     && < 1.1,
-=======
-    case-insensitive          >= 0.3     && < 1.2,
->>>>>>> 8317e1f9
+    case-insensitive          >= 1.1     && < 1.2,
     containers                >= 0.3     && < 1.0,
     deepseq                   >= 1.1     && < 1.4,
     directory                 >= 1       && < 2,
