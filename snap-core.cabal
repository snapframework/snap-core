name:           snap-core
<<<<<<< HEAD
version:        0.3.0
=======
version:        0.3
>>>>>>> f912888e
synopsis:       Snap: A Haskell Web Framework (Core)

description:
  This is the first developer prerelease of the Snap framework.  Snap is a
  simple and fast web development framework and server written in Haskell. For
  more information or to download the latest version, you can visit the Snap
  project website at <http://snapframework.com/>.
  .
  This library contains the core definitions and types for the Snap framework,
  including:
  .
    1. Primitive types and functions for HTTP (requests, responses, cookies,
       post/query parameters, etc)
  .
    2. Type aliases and helper functions for Iteratee I/O
  .
    3. A monad for programming web handlers called \"Snap\", inspired by
       happstack's (<http://happstack.com/index.html>), which allows:
  .
       * Stateful access to the HTTP request and response objects
  .
       * Monadic failure (i.e. MonadPlus/Alternative instances) for declining
         to handle requests and chaining handlers together
  .
       * Early termination of the computation if you know early what you want
         to return and want to prevent further monadic processing
  .
  /Quick start/: The 'Snap' monad and HTTP definitions are in "Snap.Types",
  some iteratee utilities are in "Snap.Iteratee".
  .
  Higher-level facilities for building web applications (like user/session
  management, component interfaces, data modeling, etc.) are planned but not
  yet implemented, so this release will mostly be of interest for those who:
  .
  * need a fast and minimal HTTP API at roughly the same level of abstraction
    as Java servlets, or
  .
  * are interested in contributing to the Snap Framework project.

license:        BSD3
license-file:   LICENSE
author:         James Sanders, Shu-yu Guo, Gregory Collins, Doug Beardsley
maintainer:     snap@snapframework.com
build-type:     Simple
cabal-version:  >= 1.6
homepage:       http://snapframework.com/
category:       Web

extra-source-files:
  test/suite/TestSuite.hs,
  cbits/timefuncs.c,
  CONTRIBUTORS,
  extra/fonts/DroidSerif-Bold.eot,
  extra/fonts/DroidSerif-Bold.svg,
  extra/fonts/DroidSerif-Bold.ttf,
  extra/fonts/DroidSerif-Bold.woff,
  extra/fonts/DroidSerif-BoldItalic.eot,
  extra/fonts/DroidSerif-BoldItalic.svg,
  extra/fonts/DroidSerif-BoldItalic.ttf,
  extra/fonts/DroidSerif-BoldItalic.woff,
  extra/fonts/DroidSerif-Italic.eot,
  extra/fonts/DroidSerif-Italic.svg,
  extra/fonts/DroidSerif-Italic.ttf,
  extra/fonts/DroidSerif-Italic.woff,
  extra/fonts/DroidSerif-Regular.eot,
  extra/fonts/DroidSerif-Regular.svg,
  extra/fonts/DroidSerif-Regular.ttf,
  extra/fonts/DroidSerif-Regular.woff,
  extra/haddock.css,
  extra/hscolour.css,
  extra/logo.gif,
  haddock.sh,
  LICENSE,
  README.md,
  README.SNAP.md,
  Setup.hs,
  test/data/fileServe/foo.bin,
  test/data/fileServe/foo.bin.bin.bin,
  test/data/fileServe/foo.html,
  test/data/fileServe/foo.txt,
  test/runTestsAndCoverage.sh,
  test/snap-core-testsuite.cabal,
  test/suite/Snap/Internal/Http/Types/Tests.hs,
  test/suite/Snap/Internal/Routing/Tests.hs,
  test/suite/Snap/Iteratee/Tests.hs,
  test/suite/Snap/Test/Common.hs,
  test/suite/Snap/Types/Tests.hs,
  test/suite/Snap/Util/FileServe/Tests.hs,
  test/suite/Snap/Util/GZip/Tests.hs


Flag portable
  Description: Compile in cross-platform mode. No platform-specific code or
               optimizations such as C routines will be used.
  Default: False


Flag no-debug
  Description: Disable any debug logging code. Without this flag, Snap will
               test the DEBUG environment variable to decide whether to do
               logging, and this introduces a tiny amount of overhead
               (a call into a function pointer) because the calls to 'debug'
               cannot be inlined. Users who want to squeeze out maximum
               performance can set the no-debug flag to get a version of Snap
               which has debug calls that should be inlined away.
               
  Default: False


Library
  hs-source-dirs: src

  if flag(no-debug)
    cpp-options: -DNODEBUG

  if flag(portable) || os(windows)
    cpp-options: -DPORTABLE
  else
    c-sources: cbits/timefuncs.c
    include-dirs: cbits
    build-depends: bytestring-mmap >= 0.2.1 && <0.3

  exposed-modules:
    Data.CIByteString,
    Snap.Types,
    Snap.Iteratee,
    Snap.Internal.Debug,
    Snap.Internal.Http.Types,
    Snap.Internal.Iteratee.Debug,
    Snap.Util.FileServe,
    Snap.Util.GZip

  other-modules:
    Snap.Internal.Instances,
    Snap.Internal.Parsing,
    Snap.Internal.Instances,
    Snap.Internal.Routing,
    Snap.Internal.Types

  build-depends:
    attoparsec >= 0.8.0.2 && < 0.9,
    base >= 4 && < 5,
    bytestring,
    bytestring-nums,
    bytestring-show >= 0.3.2 && < 0.4,
    cereal >= 0.3 && < 0.4,
    containers,
    deepseq >= 1.1 && <1.2,
    directory,
    dlist >= 0.5 && < 0.6,
    filepath,
    iteratee >= 0.3.1 && < 0.4,
    ListLike >= 1 && < 2,
    MonadCatchIO-transformers >= 0.2.1 && < 0.3,
    monads-fd,
    old-locale,
    old-time,
    text >= 0.7.1 && <0.8,
    time,
    transformers,
    unix-compat,
    zlib

  ghc-prof-options: -prof -auto-all

  if impl(ghc >= 6.12.0)
    ghc-options: -Wall -fwarn-tabs -funbox-strict-fields -O2
                 -fno-warn-unused-do-bind
  else
    ghc-options: -Wall -fwarn-tabs -funbox-strict-fields -O2

<<<<<<< HEAD

=======
>>>>>>> f912888e
source-repository head
  type:     git
  location: http://git.snapframework.com/snap-core.git<|MERGE_RESOLUTION|>--- conflicted
+++ resolved
@@ -1,9 +1,5 @@
 name:           snap-core
-<<<<<<< HEAD
 version:        0.3.0
-=======
-version:        0.3
->>>>>>> f912888e
 synopsis:       Snap: A Haskell Web Framework (Core)
 
 description:
@@ -139,7 +135,6 @@
   other-modules:
     Snap.Internal.Instances,
     Snap.Internal.Parsing,
-    Snap.Internal.Instances,
     Snap.Internal.Routing,
     Snap.Internal.Types
 
@@ -175,10 +170,6 @@
   else
     ghc-options: -Wall -fwarn-tabs -funbox-strict-fields -O2
 
-<<<<<<< HEAD
-
-=======
->>>>>>> f912888e
 source-repository head
   type:     git
   location: http://git.snapframework.com/snap-core.git