name:           snap-core
<<<<<<< HEAD
version:        1.0.0
=======
version:        0.9.2.1
>>>>>>> ea8eed6e
synopsis:       Snap: A Haskell Web Framework (core interfaces and types)

description:
  Snap is a simple and fast web development framework and server written in
  Haskell. For more information or to download the latest version, you can
  visit the Snap project website at <http://snapframework.com/>.
  .
  This library contains the core definitions and types for the Snap framework,
  including:
  .
    1. Primitive types and functions for HTTP (requests, responses, cookies,
       post/query parameters, etc)
  .
    2. A monad for programming web handlers called \"Snap\", which allows:
  .
       * Stateful access to the HTTP request and response objects
  .
       * Monadic failure (i.e. MonadPlus/Alternative instances) for declining
         to handle requests and chaining handlers together
  .
       * Early termination of the computation if you know early what you want
         to return and want to prevent further monadic processing
  .
  /Quick start/: The 'Snap' monad and HTTP definitions are in "Snap.Core".

license:        BSD3
license-file:   LICENSE
author:         Snap Framework Authors (see CONTRIBUTORS)
maintainer:     snap@snapframework.com
build-type:     Simple
cabal-version:  >= 1.6
homepage:       http://snapframework.com/
category:       Web, Snap

extra-source-files:
  test/suite/TestSuite.hs,
  cbits/timefuncs.c,
  CONTRIBUTORS,
  extra/haddock.css,
  extra/hscolour.css,
  extra/logo.gif,
  haddock.sh,
  LICENSE,
  README.md,
  README.SNAP.md,
  Setup.hs,
  test/data/fileServe/foo.bin,
  test/data/fileServe/foo.bin.bin.bin,
  test/data/fileServe/foo.html,
  test/data/fileServe/foo.txt,
  test/data/fileServe/mydir1/index.txt,
  test/data/fileServe/mydir2/foo.txt,
  test/data/fileServe/mydir3/altindex.html,
  test/runTestsAndCoverage.sh,
  test/snap-core-testsuite.cabal,
  test/suite/Snap/Core/Tests.hs,
  test/suite/Snap/Internal/Http/Types/Tests.hs,
  test/suite/Snap/Internal/Parsing/Tests.hs,
  test/suite/Snap/Internal/Routing/Tests.hs,
  test/suite/Snap/Test/Common.hs,
  test/suite/Snap/Util/FileServe/Tests.hs,
  test/suite/Snap/Util/FileUploads/Tests.hs,
  test/suite/Snap/Util/GZip/Tests.hs,
  test/suite/Snap/Util/Proxy/Tests.hs

Flag portable
  Description: Compile in cross-platform mode. No platform-specific code or
               optimizations such as C routines will be used.
  Default: False


Flag debug
  Description: Enable debug logging code. With this flag, Snap will
               test the DEBUG environment variable to decide whether to do
               logging, and this introduces a tiny amount of overhead
               (a call into a function pointer) because the calls to 'debug'
               cannot be inlined.

  Default: False


Library
  hs-source-dirs: src

  if !flag(debug)
    cpp-options: -DNODEBUG

  if flag(portable) || os(windows)
    cpp-options: -DPORTABLE
  else
    c-sources: cbits/timefuncs.c
    include-dirs: cbits
    build-depends: unix >= 2.4 && <3.0

  exposed-modules:
    Snap.Core,
    Snap.Types,
    Snap.Internal.Debug,
    Snap.Internal.Http.Types,
    Snap.Internal.Parsing,
    Snap.Test,
    Snap.Types.Headers,
    Snap.Util.FileServe,
    Snap.Util.FileUploads,
    Snap.Util.GZip,
    Snap.Util.Proxy,
    Snap.Util.Readable

  other-modules:
    Snap.Internal.Instances,
    Snap.Internal.Parsing.FastSet,
    Snap.Internal.Routing,
    Snap.Internal.Types,
    Snap.Internal.Test.RequestBuilder,
    Snap.Internal.Test.Assertions


  build-depends:
    attoparsec                >= 0.10    && < 0.11,
    base                      >= 4       && < 5,
    blaze-builder             >= 0.2.1.4 && < 0.4,
    bytestring,
    case-insensitive          >= 0.3     && < 0.5,
    containers                >= 0.3     && < 1.0,
    deepseq                   >= 1.1     && < 1.4,
    directory                 >= 1       && < 2,
    enumerator                >= 0.4.15  && < 0.5,
    filepath                  >= 1.1     && < 2.0,
    HUnit                     >= 1.2     && < 2,
    lifted-base               >= 0.1     && < 0.2,
    io-streams                >= 0.1     && < 0.2,
    monad-control             >= 0.3     && < 0.4,
    mtl                       >= 2.0     && < 2.2,
    old-locale                >= 1       && < 2,
    random                    >= 1       && < 2,
    regex-posix               >= 0.95    && < 1,
    text                      >= 0.11    && < 0.12,
    time                      >= 1.0     && < 1.5,
<<<<<<< HEAD
    transformers              >= 0.3     && < 0.4,
    transformers-base         >= 0.4     && < 0.5,
    unix-compat               >= 0.3     && < 0.4,
=======
    transformers              >= 0.2     && < 0.4,
    unix-compat               >= 0.2     && < 0.5,
>>>>>>> ea8eed6e
    unordered-containers      >= 0.1.4.3 && < 0.3,
    vector                    >= 0.6     && < 0.10

  extensions:
    BangPatterns,
    CPP,
    DeriveDataTypeable,
    EmptyDataDecls,
    ExistentialQuantification,
    FlexibleContexts,
    FlexibleInstances,
    ForeignFunctionInterface,
    GeneralizedNewtypeDeriving,
    MultiParamTypeClasses,
    OverloadedStrings,
    OverloadedStrings,
    PackageImports,
    Rank2Types,
    ScopedTypeVariables,
    TypeSynonymInstances

  ghc-prof-options: -prof -auto-all

  if impl(ghc >= 6.12.0)
    ghc-options: -Wall -fwarn-tabs -funbox-strict-fields -O2
                 -fno-warn-unused-do-bind
  else
    ghc-options: -Wall -fwarn-tabs -funbox-strict-fields -O2

source-repository head
  type:     git
  location: git://github.com/snapframework/snap-core.git<|MERGE_RESOLUTION|>--- conflicted
+++ resolved
@@ -1,9 +1,5 @@
 name:           snap-core
-<<<<<<< HEAD
 version:        1.0.0
-=======
-version:        0.9.2.1
->>>>>>> ea8eed6e
 synopsis:       Snap: A Haskell Web Framework (core interfaces and types)
 
 description:
@@ -142,14 +138,9 @@
     regex-posix               >= 0.95    && < 1,
     text                      >= 0.11    && < 0.12,
     time                      >= 1.0     && < 1.5,
-<<<<<<< HEAD
     transformers              >= 0.3     && < 0.4,
     transformers-base         >= 0.4     && < 0.5,
-    unix-compat               >= 0.3     && < 0.4,
-=======
-    transformers              >= 0.2     && < 0.4,
-    unix-compat               >= 0.2     && < 0.5,
->>>>>>> ea8eed6e
+    unix-compat               >= 0.3     && < 0.5,
     unordered-containers      >= 0.1.4.3 && < 0.3,
     vector                    >= 0.6     && < 0.10
 
