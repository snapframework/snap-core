--- conflicted
+++ resolved
@@ -1,9 +1,5 @@
 name:           snap-core
-<<<<<<< HEAD
 version:        1.0.0
-=======
-version:        0.9.3.1
->>>>>>> 6e9f4e6f
 synopsis:       Snap: A Haskell Web Framework (core interfaces and types)
 
 description:
@@ -129,14 +125,8 @@
     attoparsec                >= 0.10    && < 0.11,
     base                      >= 4       && < 5,
     blaze-builder             >= 0.2.1.4 && < 0.4,
-<<<<<<< HEAD
-    bytestring,
-    case-insensitive          >= 0.3     && < 0.5,
-=======
-    blaze-builder-enumerator  >= 0.2     && < 0.3,
     bytestring                >= 0.9     && < 0.11,
     case-insensitive          >= 0.3     && < 1.1,
->>>>>>> 6e9f4e6f
     containers                >= 0.3     && < 1.0,
     deepseq                   >= 1.1     && < 1.4,
     directory                 >= 1       && < 2,
