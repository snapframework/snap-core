--- conflicted
+++ resolved
@@ -13,10 +13,6 @@
 import qualified Snap.Util.FileUploads.Tests
 import qualified Snap.Util.GZip.Tests
 import qualified Snap.Util.Proxy.Tests
-<<<<<<< HEAD
-import qualified Snap.Util.Readable.Tests
-=======
->>>>>>> b78b8734
 
 
 ------------------------------------------------------------------------------
@@ -41,11 +37,6 @@
                         Snap.Util.GZip.Tests.tests
             , testGroup "Snap.Util.Proxy.Tests"
                         Snap.Util.Proxy.Tests.tests
-<<<<<<< HEAD
-            , testGroup "Snap.Util.Readable.Tests"
-                        Snap.Util.Readable.Tests.tests
-=======
->>>>>>> b78b8734
             , testGroup "Snap.Test.Tests"
                         Snap.Test.Tests.tests
             ]