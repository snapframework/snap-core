--- conflicted
+++ resolved
@@ -140,15 +140,9 @@
 
 ------------------------------------------------------------------------------
 testUnsafeFromInt :: Test
-<<<<<<< HEAD
-testUnsafeFromInt = testCase "parsing/unsafeFromInt" $ do
-    expectExceptionH $ return $! ((unsafeFromInt "zz") :: Int)
-    let x = unsafeFromInt "10"
-=======
 testUnsafeFromInt = testCase "parsing/unsafeFromNat" $ do
     expectExceptionH $ return $! ((unsafeFromNat "zz") :: Int)
     let x = unsafeFromNat "10"
->>>>>>> b78b8734
     assertEqual "10" (10 :: Int) x
 
 
