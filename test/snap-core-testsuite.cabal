--- conflicted
+++ resolved
@@ -54,15 +54,9 @@
     text                       >= 0.11     && <0.12,
     time,
     transformers,
-<<<<<<< HEAD
-    unix-compat >= 0.2 && <0.4,
-    unordered-containers >= 0.1.4.3 && <0.3,
-    vector >= 0.6 && <0.10,
-=======
     unix-compat                >= 0.2      && <0.4,
     unordered-containers       >= 0.1.4.3  && <0.3,
     vector                     >= 0.6      && <0.10,
->>>>>>> 9542b958
     zlib,
     zlib-enum                  >= 0.2.1    && <0.3
 
