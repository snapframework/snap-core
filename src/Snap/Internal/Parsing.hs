{-# LANGUAGE BangPatterns      #-}
{-# LANGUAGE CPP               #-}
{-# LANGUAGE MagicHash         #-}
{-# LANGUAGE OverloadedStrings #-}

------------------------------------------------------------------------------
module Snap.Internal.Parsing where
------------------------------------------------------------------------------
import           Blaze.ByteString.Builder
import           Control.Applicative
import           Control.Arrow                 (first, second)
import           Control.Monad
import           Data.Attoparsec.Char8
import           Data.Bits
import           Data.ByteString.Char8         (ByteString)
import qualified Data.ByteString.Char8         as S
import           Data.ByteString.Internal      (c2w, w2c)
import           Data.CaseInsensitive          (CI)
import qualified Data.CaseInsensitive          as CI
<<<<<<< HEAD
import           Data.Char                     hiding (isDigit, isSpace)
=======
import           Data.Char                     hiding (digitToInt, isDigit,
                                                isSpace)
>>>>>>> b78b8734
import           Data.Int
import           Data.List                     (intersperse)
import           Data.Map                      (Map)
import qualified Data.Map                      as Map
import           Data.Maybe
import           Data.Monoid
import           Data.Word
import           GHC.Exts
import           GHC.Word                      (Word8 (..))
import           Prelude                       hiding (head, take, takeWhile)
------------------------------------------------------------------------------
import           Snap.Internal.Http.Types
import           Snap.Internal.Parsing.FastSet (FastSet)
import qualified Snap.Internal.Parsing.FastSet as FS


------------------------------------------------------------------------------
{-# INLINE fullyParse #-}
fullyParse :: ByteString -> Parser a -> Either String a
fullyParse s p =
    case r' of
      (Fail _ _ e) -> Left e
      (Partial _)  -> Left "parse failed"
      (Done _ x)   -> Right x
  where
    r  = parse p s
    r' = feed r ""


------------------------------------------------------------------------------
parseNum :: Parser Int64
parseNum = decimal


------------------------------------------------------------------------------
-- | Parsers for different tokens in an HTTP request.
sp :: Parser Char
sp       = char ' '


------------------------------------------------------------------------------
untilEOL :: Parser ByteString
untilEOL = takeWhile notend
  where
    notend c = not $ c == '\r' || c == '\n'


------------------------------------------------------------------------------
crlf :: Parser ByteString
crlf = string "\r\n"


------------------------------------------------------------------------------
generateFS :: (Word8 -> Bool) -> FastSet
generateFS f = FS.fromList $ filter f [0..255]


------------------------------------------------------------------------------
-- | Parser for zero or more spaces.
spaces :: Parser [Char]
spaces = many sp


------------------------------------------------------------------------------
pSpaces :: Parser ByteString
pSpaces = takeWhile isSpace


------------------------------------------------------------------------------
fieldChars :: Parser ByteString
fieldChars = takeWhile isFieldChar
  where
    isFieldChar = flip FS.memberChar fieldCharSet


------------------------------------------------------------------------------
fieldCharSet :: FastSet
fieldCharSet = generateFS f
  where
    f d = let c = (toEnum $ fromEnum d)
          in (isDigit c) || (isAlpha c) || c == '-' || c == '_'


------------------------------------------------------------------------------
-- | Parser for request headers.
pHeaders :: Parser [(ByteString, ByteString)]
pHeaders = many header
  where
    --------------------------------------------------------------------------
    header            = {-# SCC "pHeaders/header" #-}
                        liftA2 (,)
                            fieldName
                            (char ':' *> spaces *> contents)

    --------------------------------------------------------------------------
    fieldName         = {-# SCC "pHeaders/fieldName" #-}
                        liftA2 S.cons letter_ascii fieldChars

    --------------------------------------------------------------------------
    contents          = {-# SCC "pHeaders/contents" #-}
                        liftA2 S.append
                            (untilEOL <* crlf)
                            (continuation <|> pure S.empty)

    --------------------------------------------------------------------------
    isLeadingWS w     = {-# SCC "pHeaders/isLeadingWS" #-}
                        w == ' ' || w == '\t'

    --------------------------------------------------------------------------
    leadingWhiteSpace = {-# SCC "pHeaders/leadingWhiteSpace" #-}
                        takeWhile1 isLeadingWS

    --------------------------------------------------------------------------
    continuation      = {-# SCC "pHeaders/continuation" #-}
                        liftA2 S.cons
                               (leadingWhiteSpace *> pure ' ')
                               contents


------------------------------------------------------------------------------
-- unhelpfully, the spec mentions "old-style" cookies that don't have quotes
-- around the value. wonderful.
pWord :: Parser ByteString
pWord = pQuotedString <|> (takeWhile (/= ';'))


------------------------------------------------------------------------------
pQuotedString :: Parser ByteString
pQuotedString = q *> quotedText <* q
  where
    quotedText = (S.concat . reverse) <$> f []

    f soFar = do
        t <- takeWhile qdtext
        let soFar' = t:soFar
        -- RFC says that backslash only escapes for <">
        choice [ string "\\\"" *> f ("\"" : soFar')
               , pure soFar' ]

    q      = char '\"'
    qdtext = matchAll [ isRFCText, (/= '\"'), (/= '\\') ]


------------------------------------------------------------------------------
{-# INLINE isRFCText #-}
isRFCText :: Char -> Bool
isRFCText = not . isControl


------------------------------------------------------------------------------
{-# INLINE matchAll #-}
matchAll :: [ Char -> Bool ] -> Char -> Bool
matchAll x c = and $ map ($ c) x


------------------------------------------------------------------------------
pAvPairs :: Parser [(ByteString, ByteString)]
pAvPairs = do
    a <- pAvPair
    b <- many (pSpaces *> char ';' *> pSpaces *> pAvPair)
    return $! a:b


------------------------------------------------------------------------------
{-# INLINE pAvPair #-}
pAvPair :: Parser (ByteString, ByteString)
pAvPair = do
    key <- pToken <* pSpaces
    val <- liftM trim (option "" $ char '=' *> pSpaces *> pWord)
    return $! (key, val)


------------------------------------------------------------------------------
pParameter :: Parser (ByteString, ByteString)
pParameter = do
    key <- pToken <* pSpaces
    val <- liftM trim (char '=' *> pSpaces *> pWord)
    return $! (trim key, val)


------------------------------------------------------------------------------
{-# INLINE trim #-}
trim :: ByteString -> ByteString
trim = snd . S.span isSpace . fst . S.spanEnd isSpace


------------------------------------------------------------------------------
pValueWithParameters :: Parser (ByteString, [(CI ByteString, ByteString)])
pValueWithParameters = do
    value  <- liftM trim (pSpaces *> takeWhile (/= ';'))
    params <- many pParam
    return (value, map (first CI.mk) params)

  where
    pParam = pSpaces *> char ';' *> pSpaces *> pParameter


------------------------------------------------------------------------------
pContentTypeWithParameters :: Parser ( ByteString
                                     , [(CI ByteString, ByteString)] )
pContentTypeWithParameters = do
    value  <- liftM trim (pSpaces *> takeWhile (not . isSep))
    params <- many (pSpaces *> satisfy isSep *> pSpaces *> pParameter)
    return $! (value, map (first CI.mk) params)

  where
    isSep c = c == ';' || c == ','


------------------------------------------------------------------------------
{-# INLINE pToken #-}
pToken :: Parser ByteString
pToken = takeWhile isToken


------------------------------------------------------------------------------
{-# INLINE isToken #-}
isToken :: Char -> Bool
isToken c = FS.memberChar c tokenTable


------------------------------------------------------------------------------
tokenTable :: FastSet
tokenTable = generateFS (f . toEnum . fromEnum)
  where
    f = matchAll [ isAscii
                 , not . isControl
                 , not . isSpace
                 , not . flip elem [ '(', ')', '<', '>', '@', ',', ';'
                                   , ':', '\\', '\"', '/', '[', ']'
                                   , '?', '=', '{', '}' ]
                 ]


                              ------------------
                              -- Url encoding --
                              ------------------

------------------------------------------------------------------------------
{-# INLINE parseToCompletion #-}
parseToCompletion :: Parser a -> ByteString -> Maybe a
parseToCompletion p s = toResult $ finish r
  where
    r = parse p s

    toResult (Done _ c) = Just c
    toResult _          = Nothing


------------------------------------------------------------------------------
type DList a = [a] -> [a]

pUrlEscaped :: Parser ByteString
pUrlEscaped = do
    sq <- nextChunk id
    return $! S.concat $ sq []

  where
    --------------------------------------------------------------------------
    nextChunk :: DList ByteString -> Parser (DList ByteString)
    nextChunk !s = (endOfInput *> pure s) <|> do
        c <- anyChar
        case c of
          '+' -> plusSpace s
          '%' -> percentEncoded s
          _   -> unEncoded c s

    --------------------------------------------------------------------------
    percentEncoded :: DList ByteString -> Parser (DList ByteString)
    percentEncoded !l = do
        hx <- take 2
        when (S.length hx /= 2 || (not $ S.all isHexDigit hx)) $
             mzero

        let code = w2c ((unsafeFromHex hx) :: Word8)
        nextChunk $ l . ((S.singleton code) :)

    --------------------------------------------------------------------------
    unEncoded :: Char -> DList ByteString -> Parser (DList ByteString)
    unEncoded !c !l' = do
        let l = l' . ((S.singleton c) :)
        bs   <- takeTill (flip elem "%+")
        if S.null bs
          then nextChunk l
          else nextChunk $ l . (bs :)

    --------------------------------------------------------------------------
    plusSpace :: DList ByteString -> Parser (DList ByteString)
    plusSpace l = nextChunk (l . ((S.singleton ' ') :))


------------------------------------------------------------------------------
-- "...Only alphanumerics [0-9a-zA-Z], the special characters "$-_.+!*'(),"
-- [not including the quotes - ed], and reserved characters used for their
-- reserved purposes may be used unencoded within a URL."


------------------------------------------------------------------------------
-- | Decodes an URL-escaped string (see
-- <http://tools.ietf.org/html/rfc2396.html#section-2.4>)
urlDecode :: ByteString -> Maybe ByteString
urlDecode = parseToCompletion pUrlEscaped
{-# INLINE urlDecode #-}


------------------------------------------------------------------------------
-- | URL-escapes a string (see
-- <http://tools.ietf.org/html/rfc2396.html#section-2.4>)
urlEncode :: ByteString -> ByteString
urlEncode = toByteString . urlEncodeBuilder
{-# INLINE urlEncode #-}


------------------------------------------------------------------------------
-- | URL-escapes a string (see
-- <http://tools.ietf.org/html/rfc2396.html#section-2.4>) into a 'Builder'.
urlEncodeBuilder :: ByteString -> Builder
urlEncodeBuilder = go mempty
  where
    go !b !s = maybe b' esc (S.uncons y)
      where
        (x,y)     = S.span (flip FS.memberChar urlEncodeTable) s
        b'        = b `mappend` fromByteString x
        esc (c,r) = let b'' = if c == ' '
                                then b' `mappend` fromWord8 (c2w '+')
                                else b' `mappend` hexd c
                    in go b'' r


------------------------------------------------------------------------------
urlEncodeTable :: FastSet
urlEncodeTable = generateFS f
  where
    f c = any ($ (w2c c)) [isAlphaNum, flip elem "$-.!*'(),"]


------------------------------------------------------------------------------
hexd :: Char -> Builder
hexd c0 = fromWord8 (c2w '%') `mappend` fromWord8 hi `mappend` fromWord8 low
  where
    !c        = c2w c0
    toDigit   = c2w . intToDigit
    !low      = toDigit $ fromEnum $ c .&. 0xf
    !hi       = toDigit $ (c .&. 0xf0) `shiftr` 4

    shiftr (W8# a#) (I# b#) = I# (word2Int# (uncheckedShiftRL# a# b#))


------------------------------------------------------------------------------
finish :: Result a -> Result a
finish (Partial f) = flip feed "" $ f ""
finish x           = x


                    ---------------------------------------
                    -- application/x-www-form-urlencoded --
                    ---------------------------------------

------------------------------------------------------------------------------
-- | Parses a string encoded in @application/x-www-form-urlencoded@ format.
parseUrlEncoded :: ByteString -> Map ByteString [ByteString]
parseUrlEncoded s = foldr ins Map.empty decoded

  where
    --------------------------------------------------------------------------
    ins (!k,v) !m = Map.insertWith' (++) k [v] m

    --------------------------------------------------------------------------
    parts :: [(ByteString,ByteString)]
    parts = map breakApart $
            S.splitWith (\c -> c == '&' || c == ';') s

    --------------------------------------------------------------------------
    breakApart = (second (S.drop 1)) . S.break (== '=')

    --------------------------------------------------------------------------
    urldecode = parseToCompletion pUrlEscaped

    --------------------------------------------------------------------------
    decodeOne (a,b) = do
        !a' <- urldecode a
        !b' <- urldecode b
        return $! (a',b')

    --------------------------------------------------------------------------
    decoded = go id parts
      where
        go !dl []     = dl []
        go !dl (x:xs) = maybe (go dl xs)
                              (\p -> go (dl . (p:)) xs)
                              (decodeOne x)


------------------------------------------------------------------------------
buildUrlEncoded :: Map ByteString [ByteString] -> Builder
buildUrlEncoded m = mconcat builders
  where
    builders        = intersperse (fromWord8 $ c2w '&') $
                      concatMap encodeVS $ Map.toList m

    encodeVS (k,vs) = map (encodeOne k) vs

    encodeOne k v   = mconcat [ urlEncodeBuilder k
                              , fromWord8 $ c2w '='
                              , urlEncodeBuilder v ]


------------------------------------------------------------------------------
printUrlEncoded :: Map ByteString [ByteString] -> ByteString
printUrlEncoded = toByteString . buildUrlEncoded


                             --------------------
                             -- Cookie parsing --
                             --------------------

------------------------------------------------------------------------------
-- these definitions try to mirror RFC-2068 (the HTTP/1.1 spec) and RFC-2109
-- (cookie spec): please point out any errors!
------------------------------------------------------------------------------
pCookies :: Parser [Cookie]
pCookies = do
    -- grab kvps and turn to strict bytestrings
    kvps <- pAvPairs
    return $! map toCookie $ filter (not . S.isPrefixOf "$" . fst) kvps

  where
    toCookie (nm,val) = Cookie nm val Nothing Nothing Nothing False False


------------------------------------------------------------------------------
parseCookie :: ByteString -> Maybe [Cookie]
parseCookie = parseToCompletion pCookies


                            -----------------------
                            -- utility functions --
                            -----------------------

------------------------------------------------------------------------------
unsafeFromHex :: (Enum a, Num a, Bits a) => ByteString -> a
unsafeFromHex = S.foldl' f 0
  where
#if MIN_VERSION_base(4,5,0)
    sl = unsafeShiftL
#else
    sl = shiftL
#endif

    f !cnt !i = sl cnt 4 .|. nybble i

    nybble c | c >= '0' && c <= '9' = toEnum $! fromEnum c - fromEnum '0'
             | c >= 'a' && c <= 'f' = toEnum $! 10 + fromEnum c - fromEnum 'a'
             | c >= 'A' && c <= 'F' = toEnum $! 10 + fromEnum c - fromEnum 'A'
             | otherwise            = error $ "bad hex digit: " ++ show c
{-# INLINE unsafeFromHex #-}


------------------------------------------------------------------------------
-- | Note: only works for nonnegative naturals
unsafeFromNat :: (Enum a, Num a, Bits a) => ByteString -> a
unsafeFromNat = S.foldl' f 0
  where
    zero = ord '0'
    f !cnt !i = cnt * 10 + toEnum (digitToInt i)

    digitToInt c = if d >= 0 && d <= 9
                     then d
                     else error $ "bad digit: '" ++ [c] ++ "'"
      where
        !d = ord c - zero
{-# INLINE unsafeFromNat #-}<|MERGE_RESOLUTION|>--- conflicted
+++ resolved
@@ -17,12 +17,8 @@
 import           Data.ByteString.Internal      (c2w, w2c)
 import           Data.CaseInsensitive          (CI)
 import qualified Data.CaseInsensitive          as CI
-<<<<<<< HEAD
-import           Data.Char                     hiding (isDigit, isSpace)
-=======
 import           Data.Char                     hiding (digitToInt, isDigit,
                                                 isSpace)
->>>>>>> b78b8734
 import           Data.Int
 import           Data.List                     (intersperse)
 import           Data.Map                      (Map)
