--- conflicted
+++ resolved
@@ -17,8 +17,6 @@
 
 ------------------------------------------------------------------------------
 import             Control.Monad.Trans
-<<<<<<< HEAD
-=======
 
 #ifndef NODEBUG
 import             Control.Concurrent
@@ -33,7 +31,6 @@
 import             System.IO.Unsafe
 import             Text.Printf
 #endif
->>>>>>> 9d5964e7
 ------------------------------------------------------------------------------
 
 debug, debugErrno :: forall m . (MonadIO m => String -> m ())
