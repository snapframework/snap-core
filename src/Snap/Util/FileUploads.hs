{-# LANGUAGE BangPatterns              #-}
{-# LANGUAGE DeriveDataTypeable        #-}
{-# LANGUAGE ExistentialQuantification #-}
{-# LANGUAGE OverloadedStrings         #-}
{-# LANGUAGE ScopedTypeVariables       #-}

------------------------------------------------------------------------------
-- | This module contains primitives and helper functions for handling
-- requests with @Content-type: multipart/form-data@, i.e. HTML forms and file
-- uploads.
--
-- Typically most users will want to use 'handleFileUploads', which writes
-- uploaded files to a temporary directory before sending them on to a handler
-- specified by the user.
--
-- Users who wish to handle their file uploads differently can use the
-- lower-level streaming 'Iteratee' interface called 'handleMultipart'. That
-- function takes uploaded files and streams them to an 'Iteratee' consumer of
-- the user's choosing.
--
-- Using these functions requires making \"policy\" decisions which Snap can't
-- really make for users, such as \"what's the largest PDF file a user is
-- allowed to upload?\" and \"should we read form inputs into the parameters
-- mapping?\". Policy is specified on a \"global\" basis (using
-- 'UploadPolicy'), and on a per-file basis (using 'PartUploadPolicy', which
-- allows you to reject or limit the size of certain uploaded
-- @Content-type@s).
module Snap.Util.FileUploads
  ( -- * Functions
    handleFileUploads
  , handleMultipart
  , PartProcessor

    -- * Uploaded parts
  , PartInfo(..)

    -- ** Policy
    -- *** General upload policy
  , UploadPolicy
  , defaultUploadPolicy
  , doProcessFormInputs
  , setProcessFormInputs
  , getMaximumFormInputSize
  , setMaximumFormInputSize
  , getMaximumNumberOfFormInputs
  , setMaximumNumberOfFormInputs
  , getMinimumUploadRate
  , setMinimumUploadRate
  , getMinimumUploadSeconds
  , setMinimumUploadSeconds
  , getUploadTimeout
  , setUploadTimeout

    -- *** Per-file upload policy
  , PartUploadPolicy
  , disallow
  , allowWithMaximumSize

    -- * Exceptions
  , FileUploadException
  , fileUploadExceptionReason
  , BadPartException
  , badPartExceptionReason
  , PolicyViolationException
  , policyViolationExceptionReason
  ) where

------------------------------------------------------------------------------
import           Control.Arrow
import           Control.Applicative
import           Control.Exception (SomeException(..))
import qualified Control.Exception as E
import           Control.Monad
import           Control.Monad.CatchIO
import qualified Data.Attoparsec.Char8 as Atto
import           Data.Attoparsec.Char8
import qualified Data.ByteString.Char8 as S
import           Data.ByteString.Char8 (ByteString)
import           Data.ByteString.Internal (c2w)
import qualified Data.CaseInsensitive as CI
<<<<<<< HEAD
import qualified Data.DList as D
=======
import           Data.Enumerator.Binary (iterHandle)
import           Data.IORef
>>>>>>> 06104a42
import           Data.Int
import           Data.List hiding (takeWhile)
import qualified Data.Map as Map
import           Data.Maybe
import qualified Data.Text as T
import           Data.Text (Text)
import qualified Data.Text.Encoding as TE
import           Data.Typeable
#if MIN_VERSION_base(4,6,0)
import           Prelude hiding (getLine, takeWhile)
#else
import           Prelude hiding (catch, getLine, takeWhile)
#endif
import           System.Directory
import           System.IO hiding (isEOF)
import qualified System.IO.Streams as Streams
import qualified System.IO.Streams.Internal as StreamsI
import           System.IO.Streams ( InputStream
                                   , MatchInfo(..)
                                   , boyerMooreHorspool
                                   , RateTooSlowException
                                   , TooManyBytesReadException )
import           System.IO.Streams.Attoparsec
import           System.FilePath ((</>))
import           System.PosixCompat.Temp (mkstemp)
------------------------------------------------------------------------------
import           Snap.Core
import           Snap.Internal.Parsing
import qualified Snap.Types.Headers as H


------------------------------------------------------------------------------
-- | Reads uploaded files into a temporary directory and calls a user handler
-- to process them.
--
-- Given a temporary directory, global and file-specific upload policies, and a
-- user handler, this function consumes a request body uploaded with
-- @Content-type: multipart/form-data@. Each file is read into the temporary
-- directory, and is then passed to the user handler. After the user handler
-- runs (but before the 'Response' body is streamed to the client), the files
-- are deleted from disk; so if you want to retain or use the uploaded files in
-- the generated response, you need to move or otherwise process them.
--
-- The argument passed to the user handler is a tuple:
--
-- > (PartInfo, Either PolicyViolationException FilePath)
--
-- The first half of this tuple is a 'PartInfo', which contains the
-- information the client browser sent about the given upload part (like
-- filename, content-type, etc). The second half of this tuple is an 'Either'
-- stipulating that either:
--
-- 1. the file was rejected on a policy basis because of the provided
--    'PartUploadPolicy' handler
--
-- 2. the file was accepted and exists at the given path.
--
-- If the request's @Content-type@ was not \"@multipart/formdata@\", this
-- function skips processing using 'pass'.
--
-- If the client's upload rate passes below the configured minimum (see
-- 'setMinimumUploadRate' and 'setMinimumUploadSeconds'), this function
-- terminates the connection. This setting is there to protect the server
-- against slowloris-style denial of service attacks.
--
-- If the given 'UploadPolicy' stipulates that you wish form inputs to be
-- placed in the 'rqParams' parameter map (using 'setProcessFormInputs'), and
-- a form input exceeds the maximum allowable size, this function will throw a
-- 'PolicyViolationException'.
--
-- If an uploaded part contains MIME headers longer than a fixed internal
-- threshold (currently 32KB), this function will throw a 'BadPartException'.

handleFileUploads ::
       (MonadSnap m) =>
       FilePath                       -- ^ temporary directory
    -> UploadPolicy                   -- ^ general upload policy
    -> (PartInfo -> PartUploadPolicy) -- ^ per-part upload policy
    -> (PartInfo -> Either PolicyViolationException FilePath -> IO a)
                                      -- ^ user handler (see function
                                      -- description)
    -> m [a]
handleFileUploads tmpdir uploadPolicy partPolicy partHandler =
    handleMultipart uploadPolicy go

  where
    go partInfo stream = maybe disallowed takeIt mbFs
      where
        ctText = partContentType partInfo
        fnText = fromMaybe "" $ partFileName partInfo

        ct = TE.decodeUtf8 ctText
        fn = TE.decodeUtf8 fnText

        (PartUploadPolicy mbFs) = partPolicy partInfo

        takeIt maxSize = do
            str' <- Streams.takeNoMoreThan maxSize stream
            fileReader tmpdir partHandler partInfo str' `catches`
                       [ Handler $ tooMany maxSize
                       , Handler $ policyViolation ]

        tooMany maxSize (_ :: TooManyBytesReadException) =
            partHandler partInfo
                        (Left $
                         PolicyViolationException $
                         T.concat [ "File \""
                                  , fn
                                  , "\" exceeded maximum allowable size "
                                  , T.pack $ show maxSize ])

        policyViolation e = partHandler partInfo $ Left e

        disallowed =
            partHandler partInfo
                        (Left $
                         PolicyViolationException $
                         T.concat [ "Policy disallowed upload of file \""
                                  , fn
                                  , "\" with content-type \""
                                  , ct
                                  , "\"" ] )


{-
handleFileUploads ::
       (MonadSnap m) =>
       FilePath                       -- ^ temporary directory
    -> UploadPolicy                   -- ^ general upload policy
    -> (PartInfo -> PartUploadPolicy) -- ^ per-part upload policy
    -> ([(PartInfo, Either PolicyViolationException FilePath)] -> m a)
                                      -- ^ user handler (see function
                                      -- description)
    -> m a
handleFileUploads tmpdir uploadPolicy partPolicy handler = do
    uploadedFiles <- newUploadedFiles

    (do
        xs <- handleMultipart uploadPolicy (iter uploadedFiles)
        handler xs
        ) `finally` (cleanupUploadedFiles uploadedFiles)

  where
    iter uploadedFiles partInfo = maybe disallowed takeIt mbFs
      where
        ctText = partContentType partInfo
        fnText = fromMaybe "" $ partFileName partInfo

        ct = TE.decodeUtf8 ctText
        fn = TE.decodeUtf8 fnText

        (PartUploadPolicy mbFs) = partPolicy partInfo

        retVal (_,x) = (partInfo, Right x)

        takeIt maxSize = do
            debug "handleFileUploads/takeIt: begin"
            let it = fmap retVal $
                     joinI' $
                     iterateeDebugWrapper "takeNoMoreThan" $
                     takeNoMoreThan maxSize $$
                     fileReader uploadedFiles tmpdir partInfo

            it `catches` [
                    Handler $ \(_ :: TooManyBytesReadException) -> do
                        debug $ "handleFileUploads/iter: " ++
                                "caught TooManyBytesReadException"
                        skipToEof
                        tooMany maxSize
                  , Handler $ \(e :: SomeException) -> do
                        debug $ "handleFileUploads/iter: caught " ++ show e
                        debug "handleFileUploads/iter: rethrowing"
                        throw e
                  ]

        tooMany maxSize =
            return ( partInfo
                   , Left $ PolicyViolationException
                          $ T.concat [ "File \""
                                     , fn
                                     , "\" exceeded maximum allowable size "
                                     , T.pack $ show maxSize ] )

        disallowed =
            return ( partInfo
                   , Left $ PolicyViolationException
                          $ T.concat [ "Policy disallowed upload of file \""
                                     , fn
                                     , "\" with content-type \""
                                     , ct
                                     , "\"" ] )

------------------------------------------------------------------------------
-- | Given an upload policy and a function to consume uploaded \"parts\",
-- consume a request body uploaded with @Content-type: multipart/form-data@.
-- Normally most users will want to use 'handleFileUploads' (which writes
-- uploaded files to a temporary directory and passes their names to a given
-- handler) rather than this function; the lower-level 'handleMultipart'
-- function should be used if you want to stream uploaded files to your own
-- iteratee function.
--
-- If the request's @Content-type@ was not \"@multipart/formdata@\", this
-- function skips processing using 'pass'.
--
-- If the client's upload rate passes below the configured minimum (see
-- 'setMinimumUploadRate' and 'setMinimumUploadSeconds'), this function
-- terminates the connection. This setting is there to protect the server
-- against slowloris-style denial of service attacks.
--
-- If the given 'UploadPolicy' stipulates that you wish form inputs to be
-- placed in the 'rqParams' parameter map (using 'setProcessFormInputs'), and
-- a form input exceeds the maximum allowable size, this function will throw a
-- 'PolicyViolationException'.
--
-- If an uploaded part contains MIME headers longer than a fixed internal
-- threshold (currently 32KB), this function will throw a 'BadPartException'.
--
handleMultipart ::
       (MonadSnap m) =>
       UploadPolicy                            -- ^ global upload policy
    -> (PartInfo -> Iteratee ByteString IO a)  -- ^ part processor
    -> m [a]
handleMultipart uploadPolicy origPartHandler = do
    hdrs <- liftM headers getRequest
    let (ct, mbBoundary) = getContentType hdrs

    tickleTimeout <- liftM (. max) getTimeoutModifier
    let bumpTimeout = tickleTimeout $ uploadTimeout uploadPolicy

    let partHandler = if doProcessFormInputs uploadPolicy
                        then captureVariableOrReadFile
                                 (getMaximumFormInputSize uploadPolicy)
                                 origPartHandler
                        else (\p -> fmap File (origPartHandler p))

    -- not well-formed multipart? bomb out.
    when (ct /= "multipart/form-data") $ do
        debug $ "handleMultipart called with content-type=" ++ S.unpack ct
                  ++ ", passing"
        pass

    when (isNothing mbBoundary) $
         throw $ BadPartException $
         "got multipart/form-data without boundary"

    let boundary = fromJust mbBoundary
    captures <- runRequestBody (iter bumpTimeout boundary partHandler)

    xs <- procCaptures [] captures
    modifyRequest $ \req ->
        let pp = rqPostParams req
        in rqModifyParams (\p -> Map.unionWith (++) p pp) req
    return xs

  where
    rateLimit bump m =
        killIfTooSlow bump
            (minimumUploadRate uploadPolicy)
            (minimumUploadSeconds uploadPolicy)
            m
          `catchError` \e -> do
              debug $ "rateLimit: caught " ++ show e
              let (me::Maybe RateTooSlowException) = fromException e
              maybe (throwError e)
                    terminateConnection
                    me

    iter bump boundary ph = iterateeDebugWrapper "killIfTooSlow" $
                            rateLimit bump $
                            internalHandleMultipart boundary ph

    ins k v = Map.insertWith' (flip (++)) k [v]

    maxFormVars = maximumNumberOfFormInputs uploadPolicy

    modifyParams f r = r { rqPostParams = f $ rqPostParams r
                         , rqParams     = f $ rqParams r
                         }

    procCaptures l [] = return $! reverse l
    procCaptures l ((File x):xs) = procCaptures (x:l) xs
    procCaptures l ((Capture k v):xs) = do
        rq <- getRequest
        let n = Map.size $ rqPostParams rq
        when (n >= maxFormVars) $
          throw $ PolicyViolationException $
          T.concat [ "number of form inputs exceeded maximum of "
                   , T.pack $ show maxFormVars ]
        modifyRequest $ modifyParams (ins k v)
        procCaptures l xs

-}

------------------------------------------------------------------------------
-- | A type alias for a function that will process one of the parts of a
-- @multipart/form-data@ HTTP request body.
type PartProcessor a = PartInfo -> InputStream ByteString -> IO a


------------------------------------------------------------------------------
-- | Given an upload policy and a function to consume uploaded \"parts\",
-- consume a request body uploaded with @Content-type: multipart/form-data@.
-- Normally most users will want to use 'handleFileUploads' (which writes
-- uploaded files to a temporary directory and passes their names to a given
-- handler) rather than this function; the lower-level 'handleMultipart'
-- function should be used if you want to stream uploaded files to your own
-- iteratee function.
--
-- If the request's @Content-type@ was not \"@multipart/formdata@\", this
-- function skips processing using 'pass'.
--
-- If the client's upload rate passes below the configured minimum (see
-- 'setMinimumUploadRate' and 'setMinimumUploadSeconds'), this function
-- terminates the connection. This setting is there to protect the server
-- against slowloris-style denial of service attacks.
--
-- If the given 'UploadPolicy' stipulates that you wish form inputs to be
-- placed in the 'rqParams' parameter map (using 'setProcessFormInputs'), and
-- a form input exceeds the maximum allowable size, this function will throw a
-- 'PolicyViolationException'.
--
-- If an uploaded part contains MIME headers longer than a fixed internal
-- threshold (currently 32KB), this function will throw a 'BadPartException'.
--
handleMultipart ::
       (MonadSnap m) =>
       UploadPolicy        -- ^ global upload policy
    -> PartProcessor a     -- ^ part processor
    -> m [a]
handleMultipart uploadPolicy origPartHandler = do
    hdrs <- liftM headers getRequest
    let (ct, mbBoundary) = getContentType hdrs

    tickleTimeout <- liftM (. max) getTimeoutModifier
    let bumpTimeout = tickleTimeout $ uploadTimeout uploadPolicy

    let partHandler = if doProcessFormInputs uploadPolicy
                        then captureVariableOrReadFile
                                 (getMaximumFormInputSize uploadPolicy)
                                 origPartHandler
                        else \x y -> liftM File $ origPartHandler x y

    -- not well-formed multipart? bomb out.
    guard (ct == "multipart/form-data")

    boundary <- maybe (throw $ BadPartException
                       "got multipart/form-data without boundary")
                      return
                      mbBoundary

    captures <- runRequestBody (proc bumpTimeout boundary partHandler)
    procCaptures captures id

  where
    --------------------------------------------------------------------------
    uploadRate  = minimumUploadRate uploadPolicy
    uploadSecs  = minimumUploadSeconds uploadPolicy
    maxFormVars = maximumNumberOfFormInputs uploadPolicy

    --------------------------------------------------------------------------
    proc bumpTimeout boundary partHandler stream = do
        str <- Streams.killIfTooSlow bumpTimeout uploadRate uploadSecs stream
        internalHandleMultipart boundary partHandler str `catch` errHandler

      where
        errHandler (e :: RateTooSlowException) = terminateConnection e

    --------------------------------------------------------------------------
    procCaptures []                 dl = return $! dl []
    procCaptures ((File x):xs)      dl = procCaptures xs (dl . (x:))
    procCaptures ((Capture k v):xs) dl = do
        rq <- getRequest
        let n = Map.size $ rqPostParams rq
        when (n >= maxFormVars) $
          throw $ PolicyViolationException $
          T.concat [ "number of form inputs exceeded maximum of "
                   , T.pack $ show maxFormVars ]
        putRequest $ modifyParams (ins k v) rq
        procCaptures xs dl

    --------------------------------------------------------------------------
    ins k v = Map.insertWith' (flip (++)) k [v]

    --------------------------------------------------------------------------
    modifyParams f r = r { rqPostParams = f $ rqPostParams r
                         , rqParams     = f $ rqParams r
                         }


------------------------------------------------------------------------------
-- | 'PartInfo' contains information about a \"part\" in a request uploaded
-- with @Content-type: multipart/form-data@.
data PartInfo =
    PartInfo { partFieldName   :: !ByteString
             , partFileName    :: !(Maybe ByteString)
             , partContentType :: !ByteString
             }
  deriving (Show)


------------------------------------------------------------------------------
-- | All of the exceptions defined in this package inherit from
-- 'FileUploadException', so if you write
--
-- > foo `catch` \(e :: FileUploadException) -> ...
--
-- you can catch a 'BadPartException', a 'PolicyViolationException', etc.
data FileUploadException =
    GenericFileUploadException {
      _genericFileUploadExceptionReason :: Text
    }
  | forall e . (Exception e, Show e) =>
    WrappedFileUploadException {
      _wrappedFileUploadException :: e
    , _wrappedFileUploadExceptionReason :: Text
    }
  deriving (Typeable)


------------------------------------------------------------------------------
instance Show FileUploadException where
    show (GenericFileUploadException r) = "File upload exception: " ++
                                          T.unpack r
    show (WrappedFileUploadException e _) = show e


------------------------------------------------------------------------------
instance Exception FileUploadException


------------------------------------------------------------------------------
fileUploadExceptionReason :: FileUploadException -> Text
fileUploadExceptionReason (GenericFileUploadException r) = r
fileUploadExceptionReason (WrappedFileUploadException _ r) = r


------------------------------------------------------------------------------
uploadExceptionToException :: Exception e => e -> Text -> SomeException
uploadExceptionToException e r =
    SomeException $ WrappedFileUploadException e r


------------------------------------------------------------------------------
uploadExceptionFromException :: Exception e => SomeException -> Maybe e
uploadExceptionFromException x = do
    WrappedFileUploadException e _ <- fromException x
    cast e


------------------------------------------------------------------------------
data BadPartException = BadPartException { badPartExceptionReason :: Text }
  deriving (Typeable)

instance Exception BadPartException where
    toException e@(BadPartException r) = uploadExceptionToException e r
    fromException = uploadExceptionFromException

instance Show BadPartException where
  show (BadPartException s) = "Bad part: " ++ T.unpack s


------------------------------------------------------------------------------
data PolicyViolationException = PolicyViolationException {
      policyViolationExceptionReason :: Text
    } deriving (Typeable)

instance Exception PolicyViolationException where
    toException e@(PolicyViolationException r) =
        uploadExceptionToException e r
    fromException = uploadExceptionFromException

instance Show PolicyViolationException where
  show (PolicyViolationException s) = "File upload policy violation: "
                                            ++ T.unpack s


------------------------------------------------------------------------------
-- | 'UploadPolicy' controls overall policy decisions relating to
-- @multipart/form-data@ uploads, specifically:
--
-- * whether to treat parts without filenames as form input (reading them into
--   the 'rqParams' map)
--
-- * because form input is read into memory, the maximum size of a form input
--   read in this manner, and the maximum number of form inputs
--
-- * the minimum upload rate a client must maintain before we kill the
--   connection; if very low-bitrate uploads were allowed then a Snap server
--   would be vulnerable to a trivial denial-of-service using a
--   \"slowloris\"-type attack
--
-- * the minimum number of seconds which must elapse before we start killing
--   uploads for having too low an upload rate.
--
-- * the amount of time we should wait before timing out the connection
--   whenever we receive input from the client.
data UploadPolicy = UploadPolicy {
      processFormInputs         :: Bool
    , maximumFormInputSize      :: Int64
    , maximumNumberOfFormInputs :: Int
    , minimumUploadRate         :: Double
    , minimumUploadSeconds      :: Int
    , uploadTimeout             :: Int
} deriving (Show, Eq)


------------------------------------------------------------------------------
-- | A reasonable set of defaults for upload policy. The default policy is:
--
--   [@maximum form input size@]                128kB
--
--   [@maximum number of form inputs@]          10
--
--   [@minimum upload rate@]                    1kB/s
--
--   [@seconds before rate limiting kicks in@]  10
--
--   [@inactivity timeout@]                     20 seconds
--
defaultUploadPolicy :: UploadPolicy
defaultUploadPolicy = UploadPolicy True maxSize maxNum minRate minSeconds tout
  where
    maxSize    = 2^(17::Int)
    maxNum     = 10
    minRate    = 1000
    minSeconds = 10
    tout       = 20


------------------------------------------------------------------------------
-- | Does this upload policy stipulate that we want to treat parts without
-- filenames as form input?
doProcessFormInputs :: UploadPolicy -> Bool
doProcessFormInputs = processFormInputs


------------------------------------------------------------------------------
-- | Set the upload policy for treating parts without filenames as form input.
setProcessFormInputs :: Bool -> UploadPolicy -> UploadPolicy
setProcessFormInputs b u = u { processFormInputs = b }


------------------------------------------------------------------------------
-- | Get the maximum size of a form input which will be read into our
--   'rqParams' map.
getMaximumFormInputSize :: UploadPolicy -> Int64
getMaximumFormInputSize = maximumFormInputSize


------------------------------------------------------------------------------
-- | Set the maximum size of a form input which will be read into our
--   'rqParams' map.
setMaximumFormInputSize :: Int64 -> UploadPolicy -> UploadPolicy
setMaximumFormInputSize s u = u { maximumFormInputSize = s }


------------------------------------------------------------------------------
-- | Get the maximum size of a form input which will be read into our
--   'rqParams' map.
getMaximumNumberOfFormInputs :: UploadPolicy -> Int
getMaximumNumberOfFormInputs = maximumNumberOfFormInputs


------------------------------------------------------------------------------
-- | Set the maximum size of a form input which will be read into our
--   'rqParams' map.
setMaximumNumberOfFormInputs :: Int -> UploadPolicy -> UploadPolicy
setMaximumNumberOfFormInputs s u = u { maximumNumberOfFormInputs = s }


------------------------------------------------------------------------------
-- | Get the minimum rate (in /bytes\/second/) a client must maintain before
--   we kill the connection.
getMinimumUploadRate :: UploadPolicy -> Double
getMinimumUploadRate = minimumUploadRate


------------------------------------------------------------------------------
-- | Set the minimum rate (in /bytes\/second/) a client must maintain before
--   we kill the connection.
setMinimumUploadRate :: Double -> UploadPolicy -> UploadPolicy
setMinimumUploadRate s u = u { minimumUploadRate = s }


------------------------------------------------------------------------------
-- | Get the amount of time which must elapse before we begin enforcing the
--   upload rate minimum
getMinimumUploadSeconds :: UploadPolicy -> Int
getMinimumUploadSeconds = minimumUploadSeconds


------------------------------------------------------------------------------
-- | Set the amount of time which must elapse before we begin enforcing the
--   upload rate minimum
setMinimumUploadSeconds :: Int -> UploadPolicy -> UploadPolicy
setMinimumUploadSeconds s u = u { minimumUploadSeconds = s }


------------------------------------------------------------------------------
-- | Get the \"upload timeout\". Whenever input is received from the client,
--   the connection timeout is set this many seconds in the future.
getUploadTimeout :: UploadPolicy -> Int
getUploadTimeout = uploadTimeout


------------------------------------------------------------------------------
-- | Set the upload timeout.
setUploadTimeout :: Int -> UploadPolicy -> UploadPolicy
setUploadTimeout s u = u { uploadTimeout = s }


------------------------------------------------------------------------------
-- | Upload policy can be set on an \"general\" basis (using 'UploadPolicy'),
--   but handlers can also make policy decisions on individual files\/parts
--   uploaded. For each part uploaded, handlers can decide:
--
-- * whether to allow the file upload at all
--
-- * the maximum size of uploaded files, if allowed
data PartUploadPolicy = PartUploadPolicy {
      _maximumFileSize :: Maybe Int64
} deriving (Show, Eq)


------------------------------------------------------------------------------
-- | Disallows the file to be uploaded.
disallow :: PartUploadPolicy
disallow = PartUploadPolicy Nothing


------------------------------------------------------------------------------
-- | Allows the file to be uploaded, with maximum size /n/.
allowWithMaximumSize :: Int64 -> PartUploadPolicy
allowWithMaximumSize = PartUploadPolicy . Just


------------------------------------------------------------------------------
-- private exports follow. FIXME: organize
------------------------------------------------------------------------------

------------------------------------------------------------------------------
captureVariableOrReadFile ::
       Int64                                   -- ^ maximum size of form input
    -> PartProcessor a                         -- ^ file reading code
    -> PartProcessor (Capture a)
captureVariableOrReadFile maxSize fileHandler partInfo stream =
    case partFileName partInfo of
      Nothing -> variable `catch` handler
      _       -> liftM File $ fileHandler partInfo stream
  where
    variable = do
        x <- liftM S.concat $
             Streams.takeNoMoreThan maxSize stream >>= Streams.toList
        return $! Capture fieldName x

    fieldName = partFieldName partInfo

    handler (e :: SomeException) =
        maybe (throw e)
              (const $ throw $ PolicyViolationException $
                     T.concat [ "form input '"
                              , TE.decodeUtf8 fieldName
                              , "' exceeded maximum permissible size ("
                              , T.pack $ show maxSize
                              , " bytes)" ])
              (fromException e :: Maybe TooManyBytesReadException)


------------------------------------------------------------------------------
data Capture a = Capture ByteString ByteString
               | File a
  deriving (Show)


------------------------------------------------------------------------------
fileReader :: FilePath
           -> (PartInfo -> Either PolicyViolationException FilePath -> IO a)
           -> PartProcessor a
fileReader tmpdir partProc partInfo input =
    withTempFile tmpdir "snap-upload-" $ \(fn, h) -> do
        hSetBuffering h NoBuffering
        output <- Streams.handleToOutputStream h
        Streams.connect input output
        hClose h
        partProc partInfo $ Right fn


------------------------------------------------------------------------------
internalHandleMultipart ::
       ByteString                                    -- ^ boundary value
    -> (PartInfo -> InputStream ByteString -> IO a)  -- ^ part processor
    -> InputStream ByteString
    -> IO [a]
internalHandleMultipart boundary clientHandler stream = go
  where
    --------------------------------------------------------------------------
    go = do
        -- swallow the first boundary
        _        <- parseFromStream (parseFirstBoundary boundary) stream
        bmstream <- boyerMooreHorspool (fullBoundary boundary) stream
        liftM concat $ processParts goPart bmstream

    --------------------------------------------------------------------------
    pBoundary b = Atto.try $ do
      _ <- string "--"
      string b

    --------------------------------------------------------------------------
    fullBoundary b       = S.concat ["\r\n", "--", b]
    pLine                = takeWhile (not . isEndOfLine . c2w) <* eol
    takeLine             = pLine *> pure ()
    parseFirstBoundary b = pBoundary b <|> (takeLine *> parseFirstBoundary b)


    --------------------------------------------------------------------------
    takeHeaders str = hdrs `catch` handler
      where
        hdrs = do
            str' <- Streams.takeNoMoreThan mAX_HDRS_SIZE str
            liftM toHeaders $ parseFromStream pHeadersWithSeparator str'

        handler (_ :: TooManyBytesReadException) =
            throw $ BadPartException "headers exceeded maximum size"

    --------------------------------------------------------------------------
    goPart str = do
        hdrs <- takeHeaders str

        -- are we using mixed?
        let (contentType, mboundary) = getContentType hdrs
        let (fieldName, fileName)    = getFieldName hdrs

        if contentType == "multipart/mixed"
          then maybe (throw $ BadPartException $
                      "got multipart/mixed without boundary")
                     (processMixed fieldName str)
                     mboundary
          else do
              let info = PartInfo fieldName fileName contentType
              liftM (:[]) $ clientHandler info str


    --------------------------------------------------------------------------
    processMixed fieldName str mixedBoundary = do
        -- swallow the first boundary
        _  <- parseFromStream (parseFirstBoundary mixedBoundary) str
        bm <- boyerMooreHorspool (fullBoundary mixedBoundary) str
        processParts (mixedStream fieldName) bm


    --------------------------------------------------------------------------
    mixedStream fieldName str = do
        hdrs <- takeHeaders str

        let (contentType, _) = getContentType hdrs
        let (_, fileName   ) = getFieldName hdrs

        let info = PartInfo fieldName fileName contentType
        clientHandler info str


------------------------------------------------------------------------------
getContentType :: Headers
               -> (ByteString, Maybe ByteString)
getContentType hdrs = (contentType, boundary)
  where
    contentTypeValue = fromMaybe "text/plain" $
                       getHeader "content-type" hdrs

    eCT = fullyParse contentTypeValue pContentTypeWithParameters
    (contentType, params) = either (const ("text/plain", [])) id eCT

    boundary = findParam "boundary" params


------------------------------------------------------------------------------
getFieldName :: Headers -> (ByteString, Maybe ByteString)
getFieldName hdrs = (fieldName, fileName)
  where
    contentDispositionValue = fromMaybe "" $
                              getHeader "content-disposition" hdrs

    eDisposition = fullyParse contentDispositionValue pValueWithParameters

    (_, dispositionParameters) =
        either (const ("", [])) id eDisposition

    fieldName = fromMaybe "" $ findParam "name" dispositionParameters

    fileName = findParam "filename" dispositionParameters


------------------------------------------------------------------------------
findParam :: (Eq a) => a -> [(a, b)] -> Maybe b
findParam p = fmap snd . find ((== p) . fst)


------------------------------------------------------------------------------
partStream :: InputStream MatchInfo -> IO (InputStream ByteString)
partStream st = StreamsI.sourceToStream go

  where
    go = StreamsI.withDefaultPushback $ do
        x <- Streams.read st >>= maybe (return Nothing) f
        return $! maybe (StreamsI.nullSource, Nothing)
                        (const $! (go, x))
                        x

    f (NoMatch s) = return $ Just s
    f _           = return Nothing




------------------------------------------------------------------------------
-- | Assuming we've already identified the boundary value and run
-- 'bmhEnumeratee' to split the input up into parts which match and parts
-- which don't, run the given 'ByteString' iteratee over each part and grab a
-- list of the resulting values.
<<<<<<< HEAD
--
-- TODO/FIXME: fix description
processParts :: (InputStream ByteString -> IO a)
             -> InputStream MatchInfo
             -> IO [a]
processParts partFunc stream = go D.empty
=======
processParts :: Iteratee ByteString IO a
             -> Iteratee MatchInfo IO [a]
processParts partIter = iterateeDebugWrapper "processParts" $ go id
>>>>>>> 06104a42
  where
    part pStream = do
        isLast <- parseFromStream pBoundaryEnd pStream

        if isLast
          then return Nothing
          else do
<<<<<<< HEAD
              !x <- partFunc pStream
              Streams.skipToEof pStream
              return $! Just x

    go !soFar = do
        b <- Streams.atEOF stream
        if b
          then return $! D.toList soFar
          else partStream stream >>=
               part >>=
               maybe (return $ D.toList soFar)
                     (go . D.snoc soFar)
=======
            !x <- partIter
            skipToEof
            return $! Just x

    go !soFar = {-# SCC "processParts/go" #-} do
      b <- isEOF

      if b
        then return $ soFar []
        else do
           -- processPart $$ iter
           --   :: Iteratee MatchInfo m (Step ByteString m a)
           innerStep <- processPart $$ iter

           -- output :: Maybe a
           output <- lift $ run_ $ returnI innerStep

           case output of
             Just x  -> go (soFar . (x:))
             Nothing -> return $ soFar []

    bParser = iterateeDebugWrapper "boundary debugger" $
                  iterParser $ pBoundaryEnd
>>>>>>> 06104a42

    pBoundaryEnd = (eol *> pure False) <|> (string "--" *> pure True)


------------------------------------------------------------------------------
eol :: Parser ByteString
eol = (string "\n") <|> (string "\r\n")


------------------------------------------------------------------------------
pHeadersWithSeparator :: Parser [(ByteString,ByteString)]
pHeadersWithSeparator = pHeaders <* crlf


------------------------------------------------------------------------------
toHeaders :: [(ByteString,ByteString)] -> Headers
toHeaders kvps = H.fromList kvps'
  where
    kvps'     = map (first CI.mk) kvps


------------------------------------------------------------------------------
mAX_HDRS_SIZE :: Int64
mAX_HDRS_SIZE = 32768


{-
------------------------------------------------------------------------------
-- We need some code to keep track of the files we have already successfully
-- created in case an exception is thrown by the request body enumerator or
-- one of the client iteratees.
data UploadedFilesState = UploadedFilesState {
      -- | This is the file which is currently being written to. If the
      -- calling function gets an exception here, it is responsible for
      -- closing and deleting this file.
      _currentFile :: Maybe (FilePath, Handle)

      -- | .. and these files have already been successfully read and closed.
    , _alreadyReadFiles :: [FilePath]
}


------------------------------------------------------------------------------
emptyUploadedFilesState :: UploadedFilesState
emptyUploadedFilesState = UploadedFilesState Nothing []


------------------------------------------------------------------------------
data UploadedFiles = UploadedFiles (IORef UploadedFilesState)
                                   (MVar ())


------------------------------------------------------------------------------
newUploadedFiles :: MonadIO m => m UploadedFiles
newUploadedFiles = liftIO $ do
    r <- newIORef emptyUploadedFilesState
    m <- newMVar ()
    let u = UploadedFiles r m
    addMVarFinalizer m $ cleanupUploadedFiles u
    return u


------------------------------------------------------------------------------
cleanupUploadedFiles :: (MonadIO m) => UploadedFiles -> m ()
cleanupUploadedFiles (UploadedFiles stateRef _) = liftIO $ do
    state <- readIORef stateRef
    killOpenFile state
    mapM_ killFile $ _alreadyReadFiles state
    writeIORef stateRef emptyUploadedFilesState

  where
    killFile = eatException . removeFile

    killOpenFile state = maybe (return ())
                               (\(fp,h) -> do
                                    eatException $ hClose h
                                    eatException $ removeFile fp)
                               (_currentFile state)


------------------------------------------------------------------------------
openFileForUpload :: (MonadIO m) =>
                     UploadedFiles
                  -> FilePath
                  -> m (FilePath, Handle)
openFileForUpload ufs@(UploadedFiles stateRef _) tmpdir = liftIO $ do
    state <- readIORef stateRef

    -- It should be an error to open a new file with this interface if there
    -- is already a file handle active.
    when (isJust $ _currentFile state) $ do
        cleanupUploadedFiles ufs
        throw $ GenericFileUploadException alreadyOpenMsg

    fph@(_,h) <- makeTempFile tmpdir "snap-"
    hSetBuffering h NoBuffering

    writeIORef stateRef $ state { _currentFile = Just fph }
    return fph

  where
    alreadyOpenMsg =
        T.concat [ "Internal error! UploadedFiles: "
                 , "opened new file with pre-existing open handle" ]


------------------------------------------------------------------------------
closeActiveFile :: (MonadIO m) => UploadedFiles -> m ()
closeActiveFile (UploadedFiles stateRef _) = liftIO $ do
    state <- readIORef stateRef
    let m = _currentFile state
    maybe (return ())
          (\(fp,h) -> do
               eatException $ hClose h
               writeIORef stateRef $
                 state { _currentFile = Nothing
                       , _alreadyReadFiles = fp:(_alreadyReadFiles state) })
          m


------------------------------------------------------------------------------
eatException :: (MonadCatchIO m) => m a -> m ()
eatException m =
    (m >> return ()) `catch` (\(_ :: SomeException) -> return ())
-}

------------------------------------------------------------------------------
withTempFile :: FilePath
             -> String
             -> ((FilePath, Handle) -> IO a)
             -> IO a
withTempFile tmpl temp handler =
    E.mask $ \restore -> bracket make cleanup (restore . handler)

  where
    make           = mkstemp $ tmpl </> (temp ++ "XXXXXXX")
    cleanup (fp,h) = sequence $ map gobble [hClose h, removeFile fp]
    gobble m       = void m `catch` \(_::SomeException) -> return ()<|MERGE_RESOLUTION|>--- conflicted
+++ resolved
@@ -1,4 +1,5 @@
 {-# LANGUAGE BangPatterns              #-}
+{-# LANGUAGE CPP                       #-}
 {-# LANGUAGE DeriveDataTypeable        #-}
 {-# LANGUAGE ExistentialQuantification #-}
 {-# LANGUAGE OverloadedStrings         #-}
@@ -78,12 +79,6 @@
 import           Data.ByteString.Char8 (ByteString)
 import           Data.ByteString.Internal (c2w)
 import qualified Data.CaseInsensitive as CI
-<<<<<<< HEAD
-import qualified Data.DList as D
-=======
-import           Data.Enumerator.Binary (iterHandle)
-import           Data.IORef
->>>>>>> 06104a42
 import           Data.Int
 import           Data.List hiding (takeWhile)
 import qualified Data.Map as Map
@@ -903,18 +898,12 @@
 -- 'bmhEnumeratee' to split the input up into parts which match and parts
 -- which don't, run the given 'ByteString' iteratee over each part and grab a
 -- list of the resulting values.
-<<<<<<< HEAD
 --
 -- TODO/FIXME: fix description
 processParts :: (InputStream ByteString -> IO a)
              -> InputStream MatchInfo
              -> IO [a]
-processParts partFunc stream = go D.empty
-=======
-processParts :: Iteratee ByteString IO a
-             -> Iteratee MatchInfo IO [a]
-processParts partIter = iterateeDebugWrapper "processParts" $ go id
->>>>>>> 06104a42
+processParts partFunc stream = go id
   where
     part pStream = do
         isLast <- parseFromStream pBoundaryEnd pStream
@@ -922,7 +911,6 @@
         if isLast
           then return Nothing
           else do
-<<<<<<< HEAD
               !x <- partFunc pStream
               Streams.skipToEof pStream
               return $! Just x
@@ -930,36 +918,11 @@
     go !soFar = do
         b <- Streams.atEOF stream
         if b
-          then return $! D.toList soFar
+          then return $ soFar []
           else partStream stream >>=
                part >>=
-               maybe (return $ D.toList soFar)
-                     (go . D.snoc soFar)
-=======
-            !x <- partIter
-            skipToEof
-            return $! Just x
-
-    go !soFar = {-# SCC "processParts/go" #-} do
-      b <- isEOF
-
-      if b
-        then return $ soFar []
-        else do
-           -- processPart $$ iter
-           --   :: Iteratee MatchInfo m (Step ByteString m a)
-           innerStep <- processPart $$ iter
-
-           -- output :: Maybe a
-           output <- lift $ run_ $ returnI innerStep
-
-           case output of
-             Just x  -> go (soFar . (x:))
-             Nothing -> return $ soFar []
-
-    bParser = iterateeDebugWrapper "boundary debugger" $
-                  iterParser $ pBoundaryEnd
->>>>>>> 06104a42
+               maybe (return $ soFar [])
+                     (\x -> go (soFar . (x:)))
 
     pBoundaryEnd = (eol *> pure False) <|> (string "--" *> pure True)
 
