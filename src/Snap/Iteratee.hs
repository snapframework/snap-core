--- conflicted
+++ resolved
@@ -46,36 +46,8 @@
   ) where
 
 ------------------------------------------------------------------------------
-<<<<<<< HEAD
-import           Control.Monad
+import             Control.Monad
 import "MonadCatchIO-transformers" Control.Monad.CatchIO
-import           Data.ByteString (ByteString)
-import qualified Data.ByteString as S
-import qualified Data.ByteString.Unsafe as S
-import qualified Data.ByteString.Lazy as L
-import           Data.Int
-import           Data.IORef
-import           Data.Iteratee
-#ifdef PORTABLE
-import           Data.Iteratee.IO (enumHandle)
-#endif
-import qualified Data.Iteratee.Base.StreamChunk as SC
-import           Data.Iteratee.WrappedByteString
-import qualified Data.ListLike as LL
-import           Data.Monoid (mappend)
-import           Foreign
-import           Foreign.C.Types
-import           GHC.ForeignPtr
-import           Prelude hiding (catch,drop)
-import qualified Data.DList as D
-
-#ifdef PORTABLE
-import           Control.Monad.Trans (liftIO)
-import           System.IO
-#else
-=======
-import             Control.Monad
-import             Control.Monad.CatchIO
 import             Data.ByteString (ByteString)
 import qualified   Data.ByteString as S
 import qualified   Data.ByteString.Unsafe as S
@@ -97,7 +69,6 @@
 import "monads-fd" Control.Monad.Trans (liftIO)
 
 #ifndef PORTABLE
->>>>>>> c5f3d213
 import           Control.Exception (SomeException)
 import           System.IO.Posix.MMap
 import           System.PosixCompat.Files
